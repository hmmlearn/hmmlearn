--- conflicted
+++ resolved
@@ -200,7 +200,6 @@
     covariance_type = 'full'
 
 
-<<<<<<< HEAD
 class TestGMMHMM_MultiSequence:
     def test_chunked(self):
         np.random.seed(0)
@@ -227,7 +226,8 @@
                                       decimal=3)
             assert_array_almost_equal(model1.transmat_, model2.transmat_,
                                       decimal=2)
-=======
+
+
 class TestGMMHMM_KmeansInit:
     def test_kmeans(self):
         # Generate two isolated cluster.
@@ -240,5 +240,4 @@
         model.fit(data)  # _init() should not fail here
         # test whether the means are bounded by the data lower- and upperbounds
         assert_array_less(0, model.means_)
-        assert_array_less(model.means_, 6)
->>>>>>> 71bb2ced
+        assert_array_less(model.means_, 6)